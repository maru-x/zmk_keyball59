--- conflicted
+++ resolved
@@ -10,12 +10,7 @@
       config ZMK_BEHAVIOR_MOUSE_CLICK_BACK
           bool "Mouse Click with Auto-Return"
           default y
-<<<<<<< HEAD
+
 settings:
   # ここを app から app/dts に変更
-  dts_root: app/dts
-=======
-  settings:
-    # app 以下の dts/bindings を検索対象にする
-    dts_root: app
->>>>>>> 870f7a84
+  dts_root: app/dts