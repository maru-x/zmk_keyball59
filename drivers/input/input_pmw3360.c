--- conflicted
+++ resolved
@@ -220,33 +220,7 @@
     if (motion_report.motion & PMW3360_MOTION_MOT) {
         const int32_t dx = (motion_report.delta_x_h << 8) | motion_report.delta_x_l;
         const int32_t dy = (motion_report.delta_y_h << 8) | motion_report.delta_y_l;
-<<<<<<< HEAD
         input_report_rel(dev, INPUT_REL_Y, -dy, true, K_FOREVER);
-=======
-        input_report_rel(dev, INPUT_REL_X, dx, false, K_FOREVER);
-        input_report_rel(dev, INPUT_REL_Y, -dy, true, K_FOREVER);
-
-        // --- 自動レイヤー切り替え処理 ---
-        const struct pmw3360_config *base_cfg = dev->config;
-        const struct device *mouse_dev = dev;
-        uint32_t automouse_layer = 3;
-        uint32_t automouse_timeout_ms = 700;
-#ifdef CONFIG_PM3360_AUTOMOUSE_DTS
-        // 拡張構造体から値を取得
-        const struct pmw3360_config_ext *cfg = (const struct pmw3360_config_ext *)base_cfg;
-        automouse_layer = cfg->automouse_layer;
-        automouse_timeout_ms = cfg->automouse_timeout_ms;
-#endif
-        if (automouse_layer > 0) {
-            if (!atomic_get(&automouse_timer_active)) {
-                automouse_prev_layer = zmk_layer_active();
-                zmk_layer_activate(automouse_layer);
-            }
-            atomic_set(&automouse_timer_active, 1);
-            k_work_reschedule(&automouse_timer_work, K_MSEC(automouse_timeout_ms));
-        }
-        // --- ここまで ---
->>>>>>> 15539bfc
     }
 }
 
